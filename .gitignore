.env
config/
<<<<<<< HEAD

src/utils/__pycache__/
src/handlers/__pycache__/
*.pyc
/src/handlers/__pycache__
=======
/venv

# Python cache files
src/**/__pycache__/
/src/handlers/__pycache__
*.pyc
*.pyo
*.pyd
.Python
>>>>>>> 551487d4
<|MERGE_RESOLUTION|>--- conflicted
+++ resolved
@@ -1,19 +1,14 @@
 .env
 config/
-<<<<<<< HEAD
 
 src/utils/__pycache__/
 src/handlers/__pycache__/
-*.pyc
-/src/handlers/__pycache__
-=======
+
 /venv
 
-# Python cache files
 src/**/__pycache__/
 /src/handlers/__pycache__
 *.pyc
 *.pyo
 *.pyd
-.Python
->>>>>>> 551487d4
+.Python